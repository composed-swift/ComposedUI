--- conflicted
+++ resolved
@@ -13,11 +13,7 @@
             targets: ["ComposedUI"]),
     ],
     dependencies: [
-<<<<<<< HEAD
-        .package(url: "https://github.com/composed-swift/composed", from: "1.0.0"),
-=======
-        .package(name: "Composed", url: "https://github.com/composed-swift/composed", from: "0.0.0"),
->>>>>>> f51379fc
+        .package(name: "Composed", url: "https://github.com/composed-swift/composed", from: "1.0.0"),
     ],
     targets: [
         .target(
